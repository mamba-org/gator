--- conflicted
+++ resolved
@@ -31,13 +31,8 @@
 dependencies = [
     "jupyterlab>=3.6.7,<5.0.0",
     "jupyter_client",
-<<<<<<< HEAD
-    "jupyter_server>=1.0.0,<3.0.0",
-    "jupyterlab_server>=2.0.0,<4.0.0",
-=======
     "jupyter_server>=2.0.0,<3.0.0",
     "jupyterlab_server>=2.0.0,<3.0.0",
->>>>>>> aed14f25
     "packaging",
     "tornado",
     "traitlets",
