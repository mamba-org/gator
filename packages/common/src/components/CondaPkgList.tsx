import { faSquare } from '@fortawesome/free-regular-svg-icons/faSquare';
import { faCheckSquare } from '@fortawesome/free-solid-svg-icons/faCheckSquare';
import { faExternalLinkAlt } from '@fortawesome/free-solid-svg-icons/faExternalLinkAlt';
import { faExternalLinkSquareAlt } from '@fortawesome/free-solid-svg-icons/faExternalLinkSquareAlt';
import { faMinusSquare } from '@fortawesome/free-solid-svg-icons/faMinusSquare';
import { FontAwesomeIcon } from '@fortawesome/react-fontawesome';
import { HTMLSelect } from '@jupyterlab/ui-components';
import * as React from 'react';
import AutoSizer from 'react-virtualized-auto-sizer';
import { FixedSizeList, ListChildComponentProps } from 'react-window';
import { classes, style } from 'typestyle';
import { NestedCSSProperties } from 'typestyle/lib/types';
import {
  CONDA_PACKAGES_PANEL_ID,
  CONDA_PACKAGE_SELECT_CLASS
} from '../constants';
import { Conda } from '../tokens';

const HEADER_HEIGHT = 29;

/**
 * Package list component properties
 */
export interface IPkgListProps {
  /**
   * Are package description available?
   */
  hasDescription: boolean;
  /**
   * Component height
   */
  height: number;
  /**
   * Conda package list
   */
  packages: Conda.IPackage[];
  /**
   * Package item click handler
   */
  onPkgClick: (pkg: Conda.IPackage) => void;
  /**
   * Package item version selection handler
   */
  onPkgChange: (pkg: Conda.IPackage, version: string) => void;
  /**
   * Package item graph dependencies handler
   */
  onPkgGraph: (pkg: Conda.IPackage) => void;
}

/** React component for the package list */
export class CondaPkgList extends React.Component<IPkgListProps> {
  public static defaultProps: Partial<IPkgListProps> = {
    hasDescription: false,
    packages: []
  };

  protected changeRender = (pkg: Conda.IPackage): JSX.Element => (
    <div className={'lm-Widget'}>
      <HTMLSelect
        className={classes(Style.VersionSelection, CONDA_PACKAGE_SELECT_CLASS)}
        value={pkg.version_selected}
        onClick={(evt: React.MouseEvent): void => {
          evt.stopPropagation();
        }}
        onChange={(evt: React.ChangeEvent<HTMLSelectElement>): void =>
          this.props.onPkgChange(pkg, evt.target.value)
        }
        aria-label="Package versions"
      >
        <option key="-3" value={'none'}>
          Remove
        </option>
        {!pkg.version_installed && (
          <option key="-2" value={''}>
            Install
          </option>
        )}
        {pkg.updatable && (
          <option key="-1" value={''}>
            Update
          </option>
        )}
        {pkg.version.map((v: string) => (
          <option key={v} value={v}>
            {v}
          </option>
        ))}
      </HTMLSelect>
    </div>
  );

  protected iconRender = (pkg: Conda.IPackage): JSX.Element => {
    if (pkg.version_installed) {
      if (pkg.version_selected === 'none') {
        return (
          <FontAwesomeIcon
            icon={faMinusSquare}
            style={{ color: 'var(--jp-error-color1)' }}
          />
        );
      } else if (pkg.version_selected !== pkg.version_installed) {
        return (
          <FontAwesomeIcon
            icon={faExternalLinkSquareAlt}
            style={{ color: 'var(--jp-accent-color1)' }}
          />
        );
      }
      return (
        <FontAwesomeIcon
          icon={faCheckSquare}
          style={{ color: 'var(--jp-brand-color1)' }}
        />
      );
    } else if (pkg.version_selected !== 'none') {
      return (
        <FontAwesomeIcon
          icon={faCheckSquare}
          style={{ color: 'var(--jp-brand-color1)' }}
        />
      );
    }

    return (
      <FontAwesomeIcon
        icon={faSquare}
        style={{ color: 'var(--jp-ui-font-color2)' }}
      />
    );
  };

  protected isSelected(pkg: Conda.IPackage): boolean {
    if (pkg.version_installed) {
      if (pkg.version_selected === 'none') {
        return true;
      } else if (pkg.version_selected !== pkg.version_installed) {
        return true;
      }
    } else if (pkg.version_selected !== 'none') {
      return true;
    }
    return false;
  }

  protected nameRender = (pkg: Conda.IPackage): JSX.Element => {
    if (pkg.home?.length > 0) {
      // TODO possible enhancement - open in a JupyterLab Panel
      return (
        <a
          className={Style.Link}
          href={pkg.home}
          onClick={(evt): void => evt.stopPropagation()}
          target="_blank"
          rel="noopener noreferrer"
        >
          {pkg.name} <FontAwesomeIcon icon={faExternalLinkAlt} />
        </a>
      );
    }
    return <span>{pkg.name}</span>;
  };

<<<<<<< HEAD
    const versionRender = ({ rowData }: ICellRender): JSX.Element => (
      <a
        className={
          rowData.updatable
            ? classes(Style.Updatable, Style.Link)
            : Style.Link
        }
        href="#"
        onClick={(evt): void => {
          evt.stopPropagation();
          this.props.onPkgGraph(rowData);
        }}
        rel="noopener noreferrer"
        title="Show dependency graph"
      >
        {rowData.version_installed}
      </a>
    );

    const changeRender = ({ rowData }: ICellRender): JSX.Element => (
      <div className={'lm-Widget'}>
        <HTMLSelect
          className={classes(
            Style.VersionSelection,
            CONDA_PACKAGE_SELECT_CLASS
          )}
          value={rowData.version_selected}
          onClick={(evt: React.MouseEvent): void => {
            evt.stopPropagation();
          }}
          onChange={(evt: React.ChangeEvent<HTMLSelectElement>): void =>
            this.props.onPkgChange(rowData, evt.target.value)
          }
          aria-label="Package versions"
=======
  protected rowClassName = (index: number, pkg: Conda.IPackage): string => {
    if (index >= 0) {
      const isSelected = this.isSelected(pkg);
      return index % 2 === 0
        ? Style.RowEven(isSelected)
        : Style.RowOdd(isSelected);
    }
  };

  protected rowRenderer = (props: ListChildComponentProps): JSX.Element => {
    const { data, index, style } = props;
    const pkg = data[index] as Conda.IPackage;
    return (
      <div
        className={this.rowClassName(index, pkg)}
        style={style}
        onClick={(): void => {
          this.props.onPkgClick(pkg);
        }}
        role="row"
      >
        <div className={classes(Style.Cell, Style.StatusSize)} role="gridcell">
          {this.iconRender(pkg)}
        </div>
        <div className={classes(Style.Cell, Style.NameSize)} role="gridcell">
          {this.nameRender(pkg)}
        </div>
        {this.props.hasDescription && (
          <div
            className={classes(Style.CellSummary, Style.DescriptionSize)}
            role="gridcell"
            title={pkg.summary}
          >
            {pkg.summary}
          </div>
        )}
        <div className={classes(Style.Cell, Style.VersionSize)} role="gridcell">
          <span className={pkg.updatable ? Style.Updatable : undefined}>
            {pkg.version_installed}
          </span>
        </div>
        <div className={classes(Style.Cell, Style.ChangeSize)} role="gridcell">
          {this.changeRender(pkg)}
        </div>
        <div
          className={classes(Style.Cell, Style.ChannelSize)}
          role="gridcell"
          title={pkg.channel}
>>>>>>> adebed33
        >
          {pkg.channel}
        </div>
      </div>
    );
  };

  render(): JSX.Element {
    return (
      <div id={CONDA_PACKAGES_PANEL_ID} role="grid">
        <AutoSizer disableHeight>
<<<<<<< HEAD
          {({ width }): JSX.Element => (
            <Table
              className={Style.Table}
              headerClassName={Style.Header}
              headerHeight={29}
              height={this.props.height}
              onRowClick={({ rowData }): void => this.props.onPkgClick(rowData)}
              overscanRowCount={3}
              rowClassName={({ index }): string => {
                if (index >= 0) {
                  return index % 2 === 0
                    ? Style.RowEven(isSelected(index))
                    : Style.RowOdd(isSelected(index));
                }
              }}
              rowCount={this.props.packages.length}
              rowGetter={rowGetter}
              rowHeight={40}
              width={width}
            >
              <Column
                className={Style.CellStatus}
                dataKey="status"
                cellRenderer={iconRender}
                disableSort
                label=""
                flexShrink={0}
                width={20}
              />
              <Column
                className={Style.CellName}
                dataKey="name"
                cellRenderer={nameRender}
                disableSort
                label="Name"
                width={200}
                flexGrow={1}
                flexShrink={1}
              />
              {this.props.hasDescription && (
                <Column
                  className={Style.CellSummary}
                  dataKey="summary"
                  disableSort
                  label="Description"
                  width={250}
                  flexGrow={5}
                  flexShrink={5}
                />
              )}
              <Column
                cellRenderer={versionRender}
                dataKey="version_installed"
                disableSort
                label="Version"
                flexShrink={0}
                width={90}
              />
              <Column
                className={Style.Cell}
                dataKey="version_selected"
                cellRenderer={changeRender}
                disableSort
                label="Change to"
                flexShrink={0}
                width={120}
              />
              <Column
                className={Style.Cell}
                dataKey="channel"
                disableSort
                flexGrow={1}
                label="Channel"
                flexShrink={1}
                width={120}
              />
            </Table>
          )}
=======
          {({ width }): JSX.Element => {
            return (
              <>
                <div
                  className={Style.RowHeader}
                  style={{ width: width }}
                  role="row"
                >
                  <div
                    className={classes(Style.Cell, Style.StatusSize)}
                    role="columnheader"
                  ></div>
                  <div
                    className={classes(Style.Cell, Style.NameSize)}
                    role="columnheader"
                  >
                    Name
                  </div>
                  {this.props.hasDescription && (
                    <div
                      className={classes(Style.Cell, Style.DescriptionSize)}
                      role="columnheader"
                    >
                      Description
                    </div>
                  )}
                  <div
                    className={classes(Style.Cell, Style.VersionSize)}
                    role="columnheader"
                  >
                    Version
                  </div>
                  <div
                    className={classes(Style.Cell, Style.ChangeSize)}
                    role="columnheader"
                  >
                    Change To
                  </div>
                  <div
                    className={classes(Style.Cell, Style.ChannelSize)}
                    role="columnheader"
                  >
                    Channel
                  </div>
                </div>
                <FixedSizeList
                  height={Math.max(0, this.props.height - HEADER_HEIGHT)}
                  overscanCount={3}
                  itemCount={this.props.packages.length}
                  itemData={this.props.packages}
                  itemKey={(index, data): React.Key => data[index].name}
                  itemSize={40}
                  width={width}
                >
                  {this.rowRenderer}
                </FixedSizeList>
              </>
            );
          }}
>>>>>>> adebed33
        </AutoSizer>
      </div>
    );
  }
}

namespace Style {
  const row: NestedCSSProperties = {
    display: 'flex',
    flexDirection: 'row',
    alignItems: 'center'
  };

  export const RowHeader = style(row, {
    color: 'var(--jp-ui-font-color1)',
    fontWeight: 'bold',
    fontSize: 'var(--jp-ui-font-size2)',
    height: HEADER_HEIGHT,
    boxSizing: 'border-box',
    paddingRight: 17 // Take into account the package list scrollbar width
  });

  const rowContent: NestedCSSProperties = {
    fontSize: 'var(--jp-ui-font-size1)',
    color: 'var(--jp-ui-font-color0)',
    lineHeight: 'normal',
    $nest: {
      '&:hover': {
        backgroundColor: 'var(--jp-layout-color3)'
      }
    }
  };

  export const RowEven = (selected: boolean): string =>
    style(row, rowContent, {
      background: selected ? 'var(--jp-brand-color3)' : 'unset'
    });

  export const RowOdd = (selected: boolean): string =>
    style(row, rowContent, {
      background: selected
        ? 'var(--jp-brand-color3)'
        : 'var(--jp-layout-color2)'
    });

  export const Cell = style({
    margin: '0px 2px',
    whiteSpace: 'nowrap',
    textOverflow: 'ellipsis',
    overflow: 'hidden'
  });

  export const StatusSize = style({ flex: '0 0 12px', padding: '0px 2px' });
  export const NameSize = style({ flex: '1 1 200px' });
  export const DescriptionSize = style({ flex: '5 5 250px' });
  export const VersionSize = style({ flex: '0 0 90px' });
  export const ChangeSize = style({ flex: '0 0 120px' });
  export const ChannelSize = style({ flex: '1 1 120px' });

  export const CellSummary = style({
    margin: '0px 2px',
    alignSelf: 'flex-start',
    whiteSpace: 'normal',
    height: '100%',
    overflow: 'hidden'
  });

  export const SortButton = style({
    transform: 'rotate(180deg)',
    marginLeft: '10px',
    color: 'var(--jp-ui-font-color2)',
    border: 'none',
    backgroundColor: 'var(--jp-layout-color0)',
    fontSize: 'var(--jp-ui-font-size1)'
  });

  export const Link = style({
    $nest: {
      '&:hover': {
        textDecoration: 'underline'
      }
    }
  });

  export const Updatable = style({
    color: 'var(--jp-brand-color0)',

    $nest: {
      '&::before': {
        content: "'↗️'",
        paddingRight: 2
      }
    }
  });

  export const VersionSelection = style({
    width: '100%'
  });
}<|MERGE_RESOLUTION|>--- conflicted
+++ resolved
@@ -161,42 +161,25 @@
     return <span>{pkg.name}</span>;
   };
 
-<<<<<<< HEAD
-    const versionRender = ({ rowData }: ICellRender): JSX.Element => (
-      <a
-        className={
-          rowData.updatable
-            ? classes(Style.Updatable, Style.Link)
-            : Style.Link
-        }
-        href="#"
-        onClick={(evt): void => {
-          evt.stopPropagation();
-          this.props.onPkgGraph(rowData);
-        }}
-        rel="noopener noreferrer"
-        title="Show dependency graph"
-      >
-        {rowData.version_installed}
-      </a>
-    );
-
-    const changeRender = ({ rowData }: ICellRender): JSX.Element => (
-      <div className={'lm-Widget'}>
-        <HTMLSelect
-          className={classes(
-            Style.VersionSelection,
-            CONDA_PACKAGE_SELECT_CLASS
-          )}
-          value={rowData.version_selected}
-          onClick={(evt: React.MouseEvent): void => {
-            evt.stopPropagation();
-          }}
-          onChange={(evt: React.ChangeEvent<HTMLSelectElement>): void =>
-            this.props.onPkgChange(rowData, evt.target.value)
-          }
-          aria-label="Package versions"
-=======
+  const versionRender = ({ rowData }: ICellRender): JSX.Element => (
+    <a
+      className={
+        rowData.updatable
+          ? classes(Style.Updatable, Style.Link)
+          : Style.Link
+      }
+      href="#"
+      onClick={(evt): void => {
+        evt.stopPropagation();
+        this.props.onPkgGraph(rowData);
+      }}
+      rel="noopener noreferrer"
+      title="Show dependency graph"
+    >
+      {rowData.version_installed}
+    </a>
+  );
+
   protected rowClassName = (index: number, pkg: Conda.IPackage): string => {
     if (index >= 0) {
       const isSelected = this.isSelected(pkg);
@@ -245,7 +228,6 @@
           className={classes(Style.Cell, Style.ChannelSize)}
           role="gridcell"
           title={pkg.channel}
->>>>>>> adebed33
         >
           {pkg.channel}
         </div>
@@ -257,86 +239,6 @@
     return (
       <div id={CONDA_PACKAGES_PANEL_ID} role="grid">
         <AutoSizer disableHeight>
-<<<<<<< HEAD
-          {({ width }): JSX.Element => (
-            <Table
-              className={Style.Table}
-              headerClassName={Style.Header}
-              headerHeight={29}
-              height={this.props.height}
-              onRowClick={({ rowData }): void => this.props.onPkgClick(rowData)}
-              overscanRowCount={3}
-              rowClassName={({ index }): string => {
-                if (index >= 0) {
-                  return index % 2 === 0
-                    ? Style.RowEven(isSelected(index))
-                    : Style.RowOdd(isSelected(index));
-                }
-              }}
-              rowCount={this.props.packages.length}
-              rowGetter={rowGetter}
-              rowHeight={40}
-              width={width}
-            >
-              <Column
-                className={Style.CellStatus}
-                dataKey="status"
-                cellRenderer={iconRender}
-                disableSort
-                label=""
-                flexShrink={0}
-                width={20}
-              />
-              <Column
-                className={Style.CellName}
-                dataKey="name"
-                cellRenderer={nameRender}
-                disableSort
-                label="Name"
-                width={200}
-                flexGrow={1}
-                flexShrink={1}
-              />
-              {this.props.hasDescription && (
-                <Column
-                  className={Style.CellSummary}
-                  dataKey="summary"
-                  disableSort
-                  label="Description"
-                  width={250}
-                  flexGrow={5}
-                  flexShrink={5}
-                />
-              )}
-              <Column
-                cellRenderer={versionRender}
-                dataKey="version_installed"
-                disableSort
-                label="Version"
-                flexShrink={0}
-                width={90}
-              />
-              <Column
-                className={Style.Cell}
-                dataKey="version_selected"
-                cellRenderer={changeRender}
-                disableSort
-                label="Change to"
-                flexShrink={0}
-                width={120}
-              />
-              <Column
-                className={Style.Cell}
-                dataKey="channel"
-                disableSort
-                flexGrow={1}
-                label="Channel"
-                flexShrink={1}
-                width={120}
-              />
-            </Table>
-          )}
-=======
           {({ width }): JSX.Element => {
             return (
               <>
@@ -396,7 +298,6 @@
               </>
             );
           }}
->>>>>>> adebed33
         </AutoSizer>
       </div>
     );
