import * as React from 'react';
import { style } from 'typestyle';
import { Menu } from '@lumino/widgets';
import { CommandRegistry } from '@lumino/commands';
import { ToolbarButtonComponent } from '@jupyterlab/ui-components';
import { GlobalStyle } from './globalStyles';
import { ellipsisVerticalIcon } from '../icon';

/**
 * Environment item properties
 */
export interface IEnvItemProps {
  /**
   * Environment name
   */
  name: string;
  /**
   * Is the environment selected?
   */
  selected?: boolean;
  /**
   * Environment item click handler
   */
  onClick(name: string): void;
  commands: CommandRegistry;
}

export const createMenu = (
  commands: CommandRegistry,
  envName: string
): Menu => {
  const menu = new Menu({ commands });
  menu.addItem({
    command: 'gator-lab:remove-env',
    args: { name: envName }
  });
  menu.addItem({
    command: 'gator-lab:clone-env',
    args: { name: envName }
  });
  menu.addItem({
    command: 'gator-lab:export-env',
    args: { name: envName }
  });
  return menu;
};

/**
 * Environment item component
 */
export const CondaEnvItem: React.FunctionComponent<IEnvItemProps> = (
  props: IEnvItemProps
) => {
  const iconRef = React.useRef<HTMLDivElement>(null);

  const handleItemClick = () => {
    props.onClick(props.name);
  };

  const handleMenuClick = (event: React.MouseEvent) => {
    event.preventDefault();
    event.stopPropagation();

    const rect = iconRef.current?.getBoundingClientRect();
    const x = rect?.left ?? event.clientX;
    const y = (rect?.bottom ?? event.clientY) + 4;

    const menu = createMenu(props.commands, props.name);
    menu.open(x, y);
  };

  return (
    <div
      className={props.selected ? Style.SelectedItem : Style.Item}
      onClick={handleItemClick}
    >
      <span>{props.name}</span>
      <div
        className={Style.Kebab}
        ref={iconRef}
        onClick={handleMenuClick}
        title="Environment actions"
        aria-label={`Actions for ${props.name} environment`}
        aria-haspopup="menu"
      >
        <ToolbarButtonComponent icon={ellipsisVerticalIcon} />
      </div>
    </div>
  );
};

namespace Style {
  export const Item = style(GlobalStyle.ListItem, {
<<<<<<< HEAD
    padding: '6px 8px',
    backgroundColor: 'var(--jp-layout-color1)',
    border: '1px solid var(--jp-border-color2)',
    borderRadius: '4px',
    marginBottom: '4px',
    boxShadow: '0 1px 2px rgba(0, 0, 0, 0.05)',
=======
    padding: '2px 0 5px 5px',
    display: 'flex',
    flexDirection: 'row',
    justifyContent: 'space-between',
    alignItems: 'center',
>>>>>>> 37038880
    $nest: {
      '&:hover': {
        backgroundColor: 'var(--jp-layout-color2)',
        borderColor: 'var(--jp-border-color1)',
        boxShadow: '0 2px 4px rgba(0, 0, 0, 0.08)'
      }
    }
  });

  export const SelectedItem = style(GlobalStyle.ListItem, {
    padding: '6px 8px',
    backgroundColor: 'var(--jp-brand-color1)',
    color: 'var(--jp-ui-inverse-font-color1)',
    border: '1px solid var(--jp-brand-color1)',
    borderRadius: '4px',
    marginBottom: '4px',
    boxShadow: '0 2px 4px rgba(0, 0, 0, 0.12)',
    display: 'flex',
    justifyContent: 'space-between',
    alignItems: 'center',

    $nest: {
      '&::after': {
        display: 'inline-block',
        padding: '0 5px',
        width: 0,
        height: 0,
        borderTop: 'calc(var(--jp-ui-font-size1) / 2) solid transparent',
        borderBottom: 'calc(var(--jp-ui-font-size1) / 2) solid transparent',
        borderLeft:
          'calc(var(--jp-ui-font-size1) / 2) solid var(--jp-ui-inverse-font-color1)'
      }
    }
  });

  export const Kebab = style({
    cursor: 'pointer',
    marginLeft: 'auto',
    padding: '0 5px',
    justifyContent: 'flex-end'
  });
}<|MERGE_RESOLUTION|>--- conflicted
+++ resolved
@@ -91,20 +91,16 @@
 
 namespace Style {
   export const Item = style(GlobalStyle.ListItem, {
-<<<<<<< HEAD
     padding: '6px 8px',
     backgroundColor: 'var(--jp-layout-color1)',
     border: '1px solid var(--jp-border-color2)',
     borderRadius: '4px',
     marginBottom: '4px',
     boxShadow: '0 1px 2px rgba(0, 0, 0, 0.05)',
-=======
-    padding: '2px 0 5px 5px',
     display: 'flex',
     flexDirection: 'row',
     justifyContent: 'space-between',
     alignItems: 'center',
->>>>>>> 37038880
     $nest: {
       '&:hover': {
         backgroundColor: 'var(--jp-layout-color2)',
