import { Dialog, Notification, showDialog } from '@jupyterlab/apputils';
import { CommandRegistry } from '@lumino/commands';
import { Widget } from '@lumino/widgets';
import * as React from 'react';
import { style } from 'typestyle';
import { Conda, IEnvironmentManager } from '../tokens';
import { CondaEnvList, ENVIRONMENT_PANEL_WIDTH } from './CondaEnvList';
import { PACKAGE_TOOLBAR_HEIGHT } from './CondaPkgToolBar';
import { CreateEnvButton } from './CreateEnvButton';
import { CondaPkgPanel } from './CondaPkgPanel';
import { ToolbarButtonComponent } from '@jupyterlab/ui-components';
import { syncAltIcon } from '../icon';
import { openCreateEnvDialog } from './CreateEnvDialog';

/**
 * Jupyter Conda Component properties
 */
export interface ICondaEnvProps {
  /**
   * Component height
   */
  height: number;
  /**
   * Component width
   */
  width: number;
  /**
   * Environment manager
   */
  model: IEnvironmentManager;
  commands: CommandRegistry;
  /**
   * Environment name
   */
  envName?: string;
}

/**
 * Jupyter Conda Component state
 */
export interface ICondaEnvState {
  /**
   * Environment list
   */
  environments: Array<Conda.IEnvironment>;
  /**
   * Active environment
   */
  currentEnvironment?: string;
  /**
   * Conda channels
   */
  channels?: Conda.IChannels;
  /**
   * Is the environment list loading?
   */
  isLoading: boolean;
  /**
   * Environment name
   */
  envName?: string;
}

/** Top level React component for Jupyter Conda Manager */
export class NbConda extends React.Component<ICondaEnvProps, ICondaEnvState> {
  constructor(props: ICondaEnvProps) {
    super(props);

    this.state = {
      environments: [],
      currentEnvironment: undefined,
      isLoading: false,
      envName: props.envName
    };

    this.handleEnvironmentChange = this.handleEnvironmentChange.bind(this);
    this.handleCreateEnvironment = this.handleCreateEnvironment.bind(this);
    this.handleImportEnvironment = this.handleImportEnvironment.bind(this);
    this.handleRefreshEnvironment = this.handleRefreshEnvironment.bind(this);
<<<<<<< HEAD
    this.handleOpenCreateEnvDialog = this.handleOpenCreateEnvDialog.bind(this);

=======
>>>>>>> 4c7940ab
    this.props.model.refreshEnvs.connect(() => {
      this.loadEnvironments();
    });

    this.props.model.envRemoved.connect((_, removedName) => {
      if (removedName === this.state.currentEnvironment) {
        this.setState({ currentEnvironment: undefined, channels: undefined });
      }
    });

    if (props.envName) {
      console.log('Setting current environment to', props.envName);
      this.handleEnvironmentChange(props.envName);
    }
  }

  async handleEnvironmentChange(name: string): Promise<void> {
    this.setState({
      currentEnvironment: name,
      channels: await this.props.model.getChannels(name),
      envName: name
    });
  }

  async handleOpenCreateEnvDialog(): Promise<void> {
    const choice = await openCreateEnvDialog();
    if (choice === 'manual') {
      this.handleCreateEnvironment();
    } else if (choice === 'import') {
      this.handleImportEnvironment();
    } else {
      return;
    }
  }

  async handleCreateEnvironment(): Promise<void> {
    let toastId = '';
    try {
      const body = document.createElement('div');
      const nameLabel = document.createElement('label');
      nameLabel.textContent = 'Name : ';
      const nameInput = document.createElement('input');
      body.appendChild(nameLabel);
      body.appendChild(nameInput);

      const typeLabel = document.createElement('label');
      typeLabel.textContent = 'Type : ';
      const typeInput = document.createElement('select');
      for (const type of this.props.model.environmentTypes) {
        const option = document.createElement('option');
        option.setAttribute('value', type);
        option.innerText = type;
        typeInput.appendChild(option);
      }
      body.appendChild(typeLabel);
      body.appendChild(typeInput);

      const response = await showDialog({
        title: 'New Environment',
        body: new Widget({ node: body }),
        buttons: [Dialog.cancelButton(), Dialog.okButton()]
      });
      if (response.button.accept) {
        if (nameInput.value.length === 0) {
          throw new Error('A environment name should be provided.');
        }
        toastId = Notification.emit(
          `Creating environment ${nameInput.value}`,
          'in-progress'
        );
        await this.props.model.create(nameInput.value, typeInput.value);
        Notification.update({
          id: toastId,
          message: `Environment ${nameInput.value} has been created.`,
          type: 'success',
          autoClose: 5000
        });
        this.setState({ currentEnvironment: nameInput.value });
        this.loadEnvironments();
      }
    } catch (error) {
      if (error !== 'cancelled') {
        console.error(error);
        if (toastId) {
          Notification.update({
            id: toastId,
            message: (error as any).message,
            type: 'error',
            autoClose: false
          });
        } else {
          Notification.error((error as any).message);
        }
      } else {
        if (toastId) {
          Notification.dismiss(toastId);
        }
      }
    }
  }

  private _readText(file: Blob): Promise<any> {
    return new Promise((resolve, reject) => {
      const reader = new FileReader();
      reader.onload = function (event: any): void {
        resolve(event.target.result);
      };
      reader.readAsText(file);
    });
  }

  async handleImportEnvironment(): Promise<void> {
    let toastId = '';
    try {
      const body = document.createElement('div');
      const nameLabel = document.createElement('label');
      nameLabel.textContent = 'Name : ';
      const nameInput = document.createElement('input');
      body.appendChild(nameLabel);
      body.appendChild(nameInput);

      const fileLabel = document.createElement('label');
      fileLabel.textContent = 'File : ';
      const fileInput = document.createElement('input');
      fileInput.setAttribute('type', 'file');

      body.appendChild(fileLabel);
      body.appendChild(fileInput);

      const response = await showDialog({
        title: 'Import Environment',
        body: new Widget({ node: body }),
        buttons: [Dialog.cancelButton(), Dialog.okButton()]
      });
      if (response.button.accept) {
        if (nameInput.value.length === 0) {
          throw new Error('A environment name should be provided.');
        }
        if ((fileInput.files?.length ?? 0) === 0) {
          throw new Error('A environment file should be selected.');
        }
        toastId = Notification.emit(
          `Import environment ${nameInput.value}`,
          'in-progress'
        );
        const selectedFile = fileInput.files![0];
        const file = await this._readText(selectedFile);
        await this.props.model.import(nameInput.value, file, selectedFile.name);
        Notification.update({
          id: toastId,
          message: `Environment ${nameInput.value} created.`,
          type: 'success',
          autoClose: 5000
        });
        this.setState({ currentEnvironment: nameInput.value });
        this.loadEnvironments();
      }
    } catch (error) {
      if (error !== 'cancelled') {
        console.error(error);
        if (toastId) {
          Notification.update({
            id: toastId,
            message: (error as any).message,
            type: 'error',
            autoClose: false
          });
        } else {
          Notification.error((error as any).message);
        }
      } else {
        if (toastId) {
          Notification.dismiss(toastId);
        }
      }
    }
  }

  async handleRefreshEnvironment(): Promise<void> {
    await this.loadEnvironments();
  }

  async loadEnvironments(): Promise<void> {
    if (!this.state.isLoading) {
      this.setState({ isLoading: true });
      try {
        const newState: Partial<ICondaEnvState> = {
          environments: await this.props.model.environments
        };
        if (this.state.currentEnvironment === undefined) {
          newState.environments.forEach(env => {
            if (env.is_default) {
              newState.currentEnvironment = env.name;
            }
          });
          newState.channels = await this.props.model.getChannels(
            newState.currentEnvironment
          );
        }
        newState.isLoading = false;
        this.setState(newState as ICondaEnvState);
      } catch (error) {
        if (error !== 'cancelled') {
          console.error(error);
          Notification.error((error as any).message);
        }
      }
    }
  }

  componentDidMount(): void {
    this.loadEnvironments();
  }

  render(): JSX.Element {
    return (
      <div>
        <div className={Style.HeaderContainer}>
          <div className={Style.Grow}>
            <div className={Style.Title}>Environments</div>
            <div className={Style.RefreshButton}>
              <div
                data-loading={this.state.isLoading}
                className={Style.RefreshInner}
              >
                <ToolbarButtonComponent
                  icon={syncAltIcon}
                  tooltip="Refresh Environments"
                  onClick={this.handleRefreshEnvironment}
                  label="Refresh Environments"
                  className={Style.RefreshEnvsIconLabelGap}
                />
              </div>
            </div>
          </div>
        </div>

        <div className={Style.Panel}>
          {/* LEFT COLUMN */}
          <div className={Style.LeftPane}>
            <div
              className={`lm-Widget ${Style.LeftToolbar} ${Style.ToggleCreateEnvDialogButton}`}
            >
              <CreateEnvButton onOpen={this.handleOpenCreateEnvDialog} />
            </div>

            <CondaEnvList
              height={this.props.height - PACKAGE_TOOLBAR_HEIGHT}
              isPending={this.state.isLoading}
              environments={this.state.environments}
              selected={this.state.currentEnvironment}
              onSelectedChange={this.handleEnvironmentChange}
              onOpen={this.handleOpenCreateEnvDialog}
              commands={this.props.commands}
            />
          </div>

          {/* RIGHT COLUMN */}
          <CondaPkgPanel
            height={this.props.height}
            width={this.props.width - ENVIRONMENT_PANEL_WIDTH}
            packageManager={this.props.model.getPackageManager(
              this.state.currentEnvironment
            )}
          />
        </div>
      </div>
    );
  }
}

namespace Style {
  export const Panel = style({
    width: '100%',
    display: 'flex',
    flexDirection: 'row',
    borderCollapse: 'collapse',
    minHeight: 0
  });

  export const HeaderContainer = style({
    display: 'flex',
    flexDirection: 'column',
    gap: '6px',
    minHeight: 0
  });

  export const Grow = style({
    display: 'flex',
    alignItems: 'center',
    justifyContent: 'space-between',
    padding: '4px 8px',
    backgroundColor: 'var(--jp-layout-color1)'
  });

  export const Title = style({
    display: 'flex',
    alignItems: 'center',
    paddingLeft: '15px',
    color: 'var(--jp-ui-font-color1)',
    fontWeight: 600,
    fontSize: 'var(--jp-ui-font-size2)',
    lineHeight: 1.2,
    whiteSpace: 'nowrap'
  });

  export const RefreshButton = style({
    display: 'inline-flex',
    alignItems: 'baseline',
    gap: '8px',
    whiteSpace: 'nowrap'
  });

  export const RefreshInner = style({
    display: 'inline-flex',
    alignItems: 'baseline',
    gap: '6px'
  });

  export const RefreshEnvsIconLabelGap = style({
    $nest: {
      '.jp-ToolbarButtonComponent-label': {
        marginLeft: '6px'
      }
    }
  });

  export const LeftPane = style({
    display: 'flex',
    flexDirection: 'column',
    width: ENVIRONMENT_PANEL_WIDTH,
    minWidth: ENVIRONMENT_PANEL_WIDTH
  });

  export const LeftToolbar = style({
    display: 'flex',
    alignItems: 'stretch',
    height: PACKAGE_TOOLBAR_HEIGHT,
    flexShrink: 0
  });

  export const ToggleCreateEnvDialogButton = style({
    flex: '1 1 auto',
    width: '100%',
    flexGrow: 1,
    justifyContent: 'center',
    minWidth: 0,
    $nest: {
      '& > .jp-ToolbarButtonComponent, & > jp-button.jp-ToolbarButtonComponent':
        {
          flex: '1 1 0% !important',
          width: '100% !important',
          display: 'flex',
          justifyContent: 'center',
          alignItems: 'center',
          minWidth: 0
        },
      '& > .jp-ToolbarButtonComponent .jp-ToolbarButtonComponent-label': {
        marginLeft: '6px',
        overflow: 'hidden',
        whiteSpace: 'nowrap'
      }
    }
  });
}<|MERGE_RESOLUTION|>--- conflicted
+++ resolved
@@ -77,11 +77,8 @@
     this.handleCreateEnvironment = this.handleCreateEnvironment.bind(this);
     this.handleImportEnvironment = this.handleImportEnvironment.bind(this);
     this.handleRefreshEnvironment = this.handleRefreshEnvironment.bind(this);
-<<<<<<< HEAD
     this.handleOpenCreateEnvDialog = this.handleOpenCreateEnvDialog.bind(this);
 
-=======
->>>>>>> 4c7940ab
     this.props.model.refreshEnvs.connect(() => {
       this.loadEnvironments();
     });
