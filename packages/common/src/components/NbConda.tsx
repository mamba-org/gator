--- conflicted
+++ resolved
@@ -312,11 +312,10 @@
 
   render(): JSX.Element {
     return (
-<<<<<<< HEAD
       <div>
         <div className={Style.HeaderContainer}>
           <div className={Style.Grow}>
-            <div className={Style.Title}>Conda Environments</div>
+            <div className={Style.Title}>Environments</div>
             <div className={Style.RefreshButton}>
               <div
                 data-loading={this.state.isLoading}
@@ -327,26 +326,9 @@
                   tooltip="Refresh Environments"
                   onClick={this.handleRefreshEnvironment}
                   label="Refresh Environments"
-                  className={Style.RefeshEnvsIconLabelGap}
+                  className={Style.RefreshEnvsIconLabelGap}
                 />
               </div>
-=======
-      <div className={Style.HeaderContainer}>
-        <div className={Style.Grow}>
-          <div className={Style.Title}>Environments</div>
-          <div className={Style.RefreshButton}>
-            <div
-              data-loading={this.state.isLoading}
-              className={Style.RefreshInner}
-            >
-              <ToolbarButtonComponent
-                icon={syncAltIcon}
-                tooltip="Refresh Environments"
-                onClick={this.handleRefreshEnvironment}
-                label="Refresh Environments"
-                className={Style.RefreshEnvsIconLabelGap}
-              />
->>>>>>> 25199421
             </div>
           </div>
         </div>
