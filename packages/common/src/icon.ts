import { LabIcon } from '@jupyterlab/ui-components';
import condaSvgstr from '../style/conda.svg';
<<<<<<< HEAD
import externalLinkSvgstr from '../style/external-link.svg';
import cartArrowDownSvgstr from '../style/cart-arrow-down.svg';
import undoSvgstr from '../style/undo.svg';
=======
import cloneSvgstr from '../style/clone.svg';
>>>>>>> 57c0f744
import syncAltSvgstr from '../style/sync-alt.svg';

export const condaIcon = new LabIcon({
  name: '@mamba-org/gator-lab:conda',
  svgstr: condaSvgstr
});

<<<<<<< HEAD
export const externalLinkIcon = new LabIcon({
  name: '@mamba-org/gator-lab:external-link',
  svgstr: externalLinkSvgstr
});

export const cartArrowDownIcon = new LabIcon({
  name: '@mamba-org/gator-lab:cart-arrow-down',
  svgstr: cartArrowDownSvgstr
});

export const undoIcon = new LabIcon({
  name: '@mamba-org/gator-lab:undo',
  svgstr: undoSvgstr
=======
export const cloneIcon = new LabIcon({
  name: '@mamba-org/gator-lab:clone',
  svgstr: cloneSvgstr
>>>>>>> 57c0f744
});

export const syncAltIcon = new LabIcon({
  name: '@mamba-org/gator-lab:sync-alt',
  svgstr: syncAltSvgstr
});<|MERGE_RESOLUTION|>--- conflicted
+++ resolved
@@ -1,12 +1,9 @@
 import { LabIcon } from '@jupyterlab/ui-components';
 import condaSvgstr from '../style/conda.svg';
-<<<<<<< HEAD
 import externalLinkSvgstr from '../style/external-link.svg';
 import cartArrowDownSvgstr from '../style/cart-arrow-down.svg';
 import undoSvgstr from '../style/undo.svg';
-=======
 import cloneSvgstr from '../style/clone.svg';
->>>>>>> 57c0f744
 import syncAltSvgstr from '../style/sync-alt.svg';
 
 export const condaIcon = new LabIcon({
@@ -14,7 +11,6 @@
   svgstr: condaSvgstr
 });
 
-<<<<<<< HEAD
 export const externalLinkIcon = new LabIcon({
   name: '@mamba-org/gator-lab:external-link',
   svgstr: externalLinkSvgstr
@@ -28,11 +24,11 @@
 export const undoIcon = new LabIcon({
   name: '@mamba-org/gator-lab:undo',
   svgstr: undoSvgstr
-=======
+});
+
 export const cloneIcon = new LabIcon({
   name: '@mamba-org/gator-lab:clone',
   svgstr: cloneSvgstr
->>>>>>> 57c0f744
 });
 
 export const syncAltIcon = new LabIcon({
