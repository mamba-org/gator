--- conflicted
+++ resolved
@@ -52,13 +52,8 @@
     "@lumino/widgets": "^1.6.0",
     "d3": "^5.5.0",
     "jupyterlab_toastify": "^4.1.2",
-<<<<<<< HEAD
-    "react-d3-graph": "^2.5.0",
-    "react-virtualized": "^9.21.1",
-=======
     "react-virtualized-auto-sizer": "^1.0.2",
     "react-window": "^1.8.6",
->>>>>>> adebed33
     "semver": "^6.0.0||^7.0.0",
     "typestyle": "^2.0.0"
   },
@@ -68,13 +63,8 @@
     "@jupyterlab/testutils": "^2.2.2",
     "@types/jest": "^25",
     "@types/react": "~16.9.0",
-<<<<<<< HEAD
-    "@types/react-d3-graph": "^2.3.4",
-    "@types/react-virtualized": "^9.21.4",
-=======
     "@types/react-virtualized-auto-sizer": "^1.0.0",
     "@types/react-window": "^1.8.2",
->>>>>>> adebed33
     "@types/semver": "^7.3.1",
     "@typescript-eslint/eslint-plugin": "^2.21.0",
     "@typescript-eslint/parser": "^2.21.0",
